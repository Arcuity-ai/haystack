from utils import get_document_store, index_to_doc_store, get_reader
from haystack.preprocessor.utils import eval_data_from_file
from farm.data_handler.utils import _download_extract_downstream_data

from pathlib import Path
import pandas as pd
from results_to_json import reader as reader_json
from templates import READER_TEMPLATE
import json
import logging

logger = logging.getLogger(__name__)

reader_models_full = ["deepset/roberta-base-squad2"]
reader_models_ci = ["deepset/minilm-uncased-squad2"]

reader_types = ["farm"]
data_dir = Path("../../data/squad20")
filename = "dev-v2.0.json"
# Note that this number is approximate - it was calculated using Bert Base Cased
# This number could vary when using a different tokenizer
n_total_passages = 12350
n_total_docs = 1204

results_file = "reader_results.csv"

reader_json_file = "../../docs/_src/benchmarks/reader_performance.json"

doc_index = "eval_document"
label_index = "label"

def benchmark_reader(ci=False, update_json=False, save_markdown=False, **kwargs):
    if ci:
        reader_models = reader_models_ci
        max_docs = 100
        # heuristic to estimate num of passages for the reduced num of docs
        n_passages = n_total_passages * (max_docs / n_total_docs)
    else:
        reader_models = reader_models_full
        max_docs = None
        n_passages = n_total_passages
    reader_results = []
    doc_store = get_document_store("elasticsearch")
    # download squad data
    _download_extract_downstream_data(input_file=data_dir/filename)
    docs, labels = eval_data_from_file(data_dir/filename, max_docs)

    index_to_doc_store(doc_store, docs, None, labels)
    for reader_name in reader_models:
        for reader_type in reader_types:
            logger.info(f"##### Start reader run - model:{reader_name}, type: {reader_type} ##### ")
            try:
                reader = get_reader(reader_name, reader_type)
                results = reader.eval(document_store=doc_store,
                                      doc_index=doc_index,
                                      label_index=label_index,
                                      device="cuda")
                # results = reader.eval_on_file(data_dir, filename, device="cuda")
                print(results)
                results["passages_per_second"] = n_passages / results["reader_time"]
                results["reader"] = reader_name
                results["error"] = ""
                reader_results.append(results)
            except Exception as e:
                results = {'EM': 0.,
                           'f1': 0.,
                           'top_n_accuracy': 0.,
                           'top_n': 0,
                           'reader_time': 0.,
                           "passages_per_second": 0.,
                           "seconds_per_query": 0.,
                           'reader': reader_name,
                           "error": e}
                reader_results.append(results)
            reader_df = pd.DataFrame.from_records(reader_results)
            reader_df.to_csv(results_file)
            if save_markdown:
                md_file = results_file.replace(".csv", ".md")
                with open(md_file, "w") as f:
                    f.write(str(reader_df.to_markdown()))
    if update_json:
        populate_reader_json()



def populate_reader_json():
    reader_results = reader_json()
    template = READER_TEMPLATE
    template["data"] = reader_results
    json.dump(template, open(reader_json_file, "w"), indent=4)


if __name__ == "__main__":
<<<<<<< HEAD
    benchmark_reader(ci=True, update_json=True, save_markdown=False)
=======
    benchmark_reader(ci=False, update_json=False, save_markdown=False)
>>>>>>> 3e095ddd
<|MERGE_RESOLUTION|>--- conflicted
+++ resolved
@@ -11,7 +11,9 @@
 
 logger = logging.getLogger(__name__)
 
-reader_models_full = ["deepset/roberta-base-squad2"]
+reader_models_full = ["deepset/roberta-base-squad2", "deepset/minilm-uncased-squad2",
+                 "deepset/bert-base-cased-squad2", "deepset/bert-large-uncased-whole-word-masking-squad2",
+                 "deepset/xlm-roberta-large-squad2", "distilbert-base-uncased-distilled-squad"]
 reader_models_ci = ["deepset/minilm-uncased-squad2"]
 
 reader_types = ["farm"]
@@ -55,8 +57,7 @@
                                       doc_index=doc_index,
                                       label_index=label_index,
                                       device="cuda")
-                # results = reader.eval_on_file(data_dir, filename, device="cuda")
-                print(results)
+                # print(results)
                 results["passages_per_second"] = n_passages / results["reader_time"]
                 results["reader"] = reader_name
                 results["error"] = ""
@@ -82,7 +83,6 @@
         populate_reader_json()
 
 
-
 def populate_reader_json():
     reader_results = reader_json()
     template = READER_TEMPLATE
@@ -91,8 +91,4 @@
 
 
 if __name__ == "__main__":
-<<<<<<< HEAD
-    benchmark_reader(ci=True, update_json=True, save_markdown=False)
-=======
-    benchmark_reader(ci=False, update_json=False, save_markdown=False)
->>>>>>> 3e095ddd
+    benchmark_reader(ci=True, update_json=True, save_markdown=False)