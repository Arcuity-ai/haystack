from haystack.database.elasticsearch import ElasticsearchDocumentStore
from haystack.indexing.utils import fetch_archive_from_http
from haystack.retriever.sparse import ElasticsearchRetriever
from haystack.retriever.dense import DensePassageRetriever
from haystack.reader.farm import FARMReader
from haystack.finder import Finder
from farm.utils import initialize_device_settings

import logging
import subprocess
import time

logger = logging.getLogger(__name__)

##############################################
# Settings
##############################################
LAUNCH_ELASTICSEARCH = True

eval_retriever_only = True
eval_reader_only = False
eval_both = False

# make sure these indices do not collide with existing ones, the indices will be wiped clean before data is inserted
doc_index = "tutorial5_docs"
label_index = "tutorial5_labels"
##############################################
# Code
##############################################
device, n_gpu = initialize_device_settings(use_cuda=True)
# Start an Elasticsearch server
# You can start Elasticsearch on your local machine instance using Docker. If Docker is not readily available in
# your environment (eg., in Colab notebooks), then you can manually download and execute Elasticsearch from source.
if LAUNCH_ELASTICSEARCH:
    logging.info("Starting Elasticsearch ...")
    status = subprocess.run(
        ['docker run -d -p 9200:9200 -e "discovery.type=single-node" elasticsearch:7.6.2'], shell=True
    )
    if status.returncode:
        raise Exception("Failed to launch Elasticsearch. If you want to connect to an existing Elasticsearch instance"
                        "then set LAUNCH_ELASTICSEARCH in the script to False.")
    time.sleep(30)

# Download evaluation data, which is a subset of Natural Questions development set containing 50 documents
doc_dir = "../data/nq"
s3_url = "https://s3.eu-central-1.amazonaws.com/deepset.ai-farm-qa/datasets/nq_dev_subset_v2.json.zip"
fetch_archive_from_http(url=s3_url, output_dir=doc_dir)

# Connect to Elasticsearch
document_store = ElasticsearchDocumentStore(host="localhost", username="", password="", index="document",
                                            create_index=False, embedding_field="emb",
                                            embedding_dim=768, excluded_meta_data=["emb"])


# Add evaluation data to Elasticsearch database
# We first delete the custom tutorial indices to not have duplicate elements
document_store.delete_all_documents(index=doc_index)
document_store.delete_all_documents(index=label_index)
document_store.add_eval_data(filename="../data/nq/nq_dev_subset_v2.json", doc_index=doc_index, label_index=label_index)

# Initialize Retriever
retriever = ElasticsearchRetriever(document_store=document_store)

# Alternative: Evaluate DensePassageRetriever
# Note, that DPR works best when you index short passages < 512 tokens as only those tokens will be used for the embedding.
# Here, for nq_dev_subset_v2.json we have avg. num of tokens = 5220(!).
# DPR still outperforms Elastic's BM25 by a small margin here.
#retriever = DensePassageRetriever(document_store=document_store, question_embedding_model="facebook/dpr-question_encoder-single-nq-base",
#                            passage_embedding_model="facebook/dpr-ctx_encoder-single-nq-base", use_gpu=True)
#document_store.update_embeddings(retriever, index=doc_index)


# Initialize Reader
reader = FARMReader("deepset/roberta-base-squad2")

# Initialize Finder which sticks together Reader and Retriever
finder = Finder(reader, retriever)


## Evaluate Retriever on its own
if eval_retriever_only:
<<<<<<< HEAD
    retriever_eval_results = retriever.eval(top_k=20, label_index=label_index, doc_index=doc_index)
=======
    retriever_eval_results = retriever.eval(top_k=10, label_index=label_index, doc_index=doc_index)
>>>>>>> 8a3eca05
    ## Retriever Recall is the proportion of questions for which the correct document containing the answer is
    ## among the correct documents
    print("Retriever Recall:", retriever_eval_results["recall"])
    ## Retriever Mean Avg Precision rewards retrievers that give relevant documents a higher rank
    print("Retriever Mean Avg Precision:", retriever_eval_results["map"])

# Evaluate Reader on its own
if eval_reader_only:
    reader_eval_results = reader.eval(document_store=document_store, device=device, label_index=label_index, doc_index=doc_index)
    # Evaluation of Reader can also be done directly on a SQuAD-formatted file without passing the data to Elasticsearch
    #reader_eval_results = reader.eval_on_file("../data/nq", "nq_dev_subset_v2.json", device=device)

    ## Reader Top-N-Accuracy is the proportion of predicted answers that match with their corresponding correct answer
    print("Reader Top-N-Accuracy:", reader_eval_results["top_n_accuracy"])
    ## Reader Exact Match is the proportion of questions where the predicted answer is exactly the same as the correct answer
    print("Reader Exact Match:", reader_eval_results["EM"])
    ## Reader F1-Score is the average overlap between the predicted answers and the correct answers
    print("Reader F1-Score:", reader_eval_results["f1"])


# Evaluate combination of Reader and Retriever through Finder
if eval_both:
    finder_eval_results = finder.eval(top_k_retriever=1, top_k_reader=10, label_index=label_index, doc_index=doc_index)
    finder.print_eval_results(finder_eval_results)<|MERGE_RESOLUTION|>--- conflicted
+++ resolved
@@ -79,11 +79,7 @@
 
 ## Evaluate Retriever on its own
 if eval_retriever_only:
-<<<<<<< HEAD
-    retriever_eval_results = retriever.eval(top_k=20, label_index=label_index, doc_index=doc_index)
-=======
     retriever_eval_results = retriever.eval(top_k=10, label_index=label_index, doc_index=doc_index)
->>>>>>> 8a3eca05
     ## Retriever Recall is the proportion of questions for which the correct document containing the answer is
     ## among the correct documents
     print("Retriever Recall:", retriever_eval_results["recall"])
